/*!
 * @file cudaaligner.cpp
 *
 * @brief CUDABatchAligner class source file
 */

#include <cudautils/cudautils.hpp>

#include "cudaaligner.hpp"

namespace racon {

std::atomic<uint32_t> CUDABatchAligner::batches;

std::unique_ptr<CUDABatchAligner> createCUDABatchAligner(uint32_t max_query_size,
                                                         uint32_t max_target_size,
                                                         uint32_t max_alignments,
                                                         uint32_t device_id)
{
    return std::unique_ptr<CUDABatchAligner>(new CUDABatchAligner(max_query_size,
                                                                  max_target_size,
                                                                  max_alignments,
                                                                  device_id));
}

CUDABatchAligner::CUDABatchAligner(uint32_t max_query_size,
                                   uint32_t max_target_size,
                                   uint32_t max_alignments,
                                   uint32_t device_id)
    : overlaps_()
    , stream_(0)
{
    bid_ = CUDABatchAligner::batches++;

    CGA_CU_CHECK_ERR(cudaStreamCreate(&stream_));

    aligner_ = claragenomics::cudaaligner::create_aligner(max_query_size,
<<<<<<< HEAD
							  max_target_size,
							  max_alignments,
							  claragenomics::cudaaligner::AlignmentType::global,
							  stream_,
							  device_id);
    aligner_->set_cuda_stream(stream_);
=======
                                                          max_target_size,
                                                          max_alignments,
                                                          claragenomics::cudaaligner::AlignmentType::global,
                                                          stream_,
                                                          device_id);
>>>>>>> 664749aa
}

CUDABatchAligner::~CUDABatchAligner()
{
    CGA_CU_CHECK_ERR(cudaStreamDestroy(stream_));
}

bool CUDABatchAligner::addOverlap(Overlap* overlap, std::vector<std::unique_ptr<Sequence>>& sequences)
{
    const char* q = !overlap->strand_ ? &(sequences[overlap->q_id_]->data()[overlap->q_begin_]) :
        &(sequences[overlap->q_id_]->reverse_complement()[overlap->q_length_ - overlap->q_end_]);
    const char* t = &(sequences[overlap->t_id_]->data()[overlap->t_begin_]);

    claragenomics::cudaaligner::StatusType s =
        aligner_->add_alignment(q, overlap->q_end_ - overlap->q_begin_,
                                t, overlap->t_end_ - overlap->t_begin_);
    if (s == claragenomics::cudaaligner::StatusType::exceeded_max_alignments)
    {
        return false;
    }
    else if (s == claragenomics::cudaaligner::StatusType::exceeded_max_alignment_difference
             || s == claragenomics::cudaaligner::StatusType::exceeded_max_length)
    {
        cpu_overlap_data_.emplace_back(std::make_pair<std::string, std::string>(std::string(q, q + overlap->q_end_ - overlap->q_begin_),
                                                                                std::string(t, t + overlap->t_end_ - overlap->t_begin_)));
        cpu_overlaps_.push_back(overlap);
    }
    else if (s != claragenomics::cudaaligner::StatusType::success)
    {
        fprintf(stderr, "Unknown error in cuda aligner!\n");
    }
    else
    {
        overlaps_.push_back(overlap);
    }
    return true;
}

void CUDABatchAligner::alignAll()
{
    aligner_->align_all();
    compute_cpu_overlaps();
}

void CUDABatchAligner::compute_cpu_overlaps()
{
    for(std::size_t a = 0; a < cpu_overlaps_.size(); a++)
    {
        // Run CPU version of overlap.
        Overlap* overlap = cpu_overlaps_[a];
        overlap->align_overlaps(cpu_overlap_data_[a].first.c_str(), cpu_overlap_data_[a].first.length(),
                                cpu_overlap_data_[a].second.c_str(), cpu_overlap_data_[a].second.length());
    }
}

void CUDABatchAligner::find_breaking_points(uint32_t window_length)
{
    aligner_->sync_alignments();

    const std::vector<std::shared_ptr<claragenomics::cudaaligner::Alignment>>& alignments = aligner_->get_alignments();
    // Number of alignments should be the same as number of overlaps.
    if (overlaps_.size() != alignments.size())
    {
        throw std::runtime_error("Number of alignments doesn't match number of overlaps in cudaaligner.");
    }
    for(std::size_t a = 0; a < alignments.size(); a++)
    {
        overlaps_[a]->cigar_ = alignments[a]->convert_to_cigar();
        overlaps_[a]->find_breaking_points_from_cigar(window_length);
    }
    for(Overlap* overlap : cpu_overlaps_)
    {
        // Run CPU version of breaking points.
        overlap->find_breaking_points_from_cigar(window_length);
    }
}

void CUDABatchAligner::reset()
{
    overlaps_.clear();
    cpu_overlaps_.clear();
    cpu_overlap_data_.clear();
    aligner_->reset();
}

}<|MERGE_RESOLUTION|>--- conflicted
+++ resolved
@@ -35,20 +35,11 @@
     CGA_CU_CHECK_ERR(cudaStreamCreate(&stream_));
 
     aligner_ = claragenomics::cudaaligner::create_aligner(max_query_size,
-<<<<<<< HEAD
-							  max_target_size,
-							  max_alignments,
-							  claragenomics::cudaaligner::AlignmentType::global,
-							  stream_,
-							  device_id);
-    aligner_->set_cuda_stream(stream_);
-=======
                                                           max_target_size,
                                                           max_alignments,
                                                           claragenomics::cudaaligner::AlignmentType::global,
                                                           stream_,
                                                           device_id);
->>>>>>> 664749aa
 }
 
 CUDABatchAligner::~CUDABatchAligner()
